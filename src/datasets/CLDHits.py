--- conflicted
+++ resolved
@@ -53,7 +53,7 @@
 
 
 class CLDHits(IterableDataset):
-    def __init__(self, folder_path, split, nsamples=None, shuffle_files=False, train_fraction=0.8, nfiles=-1):
+    def __init__(self, folder_path, split, nsamples=None, shuffle_files=False, train_fraction=0.8, nfiles=-1, by_event=True):
         """
         Initialize the dataset by storing the paths to all parquet files in the specified folder.
 
@@ -68,6 +68,7 @@
         if self.nsamples is not None:
             self.sample_counter = 0
         self.nfiles = nfiles
+        self.by_event = by_event
 
         self.split = split
         if self.split is not None:
@@ -127,15 +128,15 @@
 
                 calo_hit_features = np.column_stack(
                     (
-<<<<<<< HEAD
-                        calo_hit_features["position.x"].to_numpy() / 1e4,
-                        calo_hit_features["position.y"].to_numpy() / 1e4,
-                        calo_hit_features["position.z"].to_numpy() / 1e4,
-                        np.log(calo_hit_features["energy"].to_numpy()  * 1e2) / 1e1,
+                        calo_hit_features["position.x"].to_numpy(),
+                        calo_hit_features["position.y"].to_numpy(),
+                        calo_hit_features["position.z"].to_numpy(),
+                        calo_hit_features["energy"].to_numpy(),
                     )
                 )
 
-=======
+                calo_hit_features = np.column_stack(
+                    (
                         calo_hit_features["position.x"].to_numpy(),
                         calo_hit_features["position.y"].to_numpy(),
                         calo_hit_features["position.z"].to_numpy(),
@@ -144,29 +145,31 @@
                 )
 
                 calo_hit_features = standardize_calo_hit_features(calo_hit_features)
->>>>>>> 9020056e
 
                 hit_labels = get_hit_labels(
                     hit_idx, gen_idx, weights
                 )  # This could be moved to the pre-processing step if needed
 
-                # new code to return per particle, not per event
-                for i in range(len(calo_hit_features)):
-                    if self.nsamples is not None and self.sample_counter >= self.nsamples:
-                        return
-                    self.sample_counter += 1
+                if self.by_event:
+                    yield {
+                        # "gen_idx": gen_idx,
+                        # "hit_idx": hit_idx,
+                        # "weights": weights,
+                        "hit_labels": hit_labels,
+                        "calo_hit_features": calo_hit_features,
+                    }
 
-                    yield {
-                            "hit_labels": hit_labels[i:i+1],  # Shape (1,) or (1, label_dim)
-                            "calo_hit_features": calo_hit_features[i:i+1],  # Shape (1, num_features)
-                        }
+                else:
 
-                """
-                yield {
-                    # "gen_idx": gen_idx,
-                    # "hit_idx": hit_idx,
-                    # "weights": weights,
-                    "hit_labels": hit_labels,
-                    "calo_hit_features": calo_hit_features,
-                }
-                """+                    # new code to return per particle, not per event
+                    for i in range(len(calo_hit_features)):
+                        if self.nsamples is not None and self.sample_counter >= self.nsamples:
+                            return
+                        self.sample_counter += 1
+
+                        yield {
+                                "hit_labels": hit_labels[i:i+1],  # Shape (1,) or (1, label_dim)
+                                "calo_hit_features": calo_hit_features[i:i+1],  # Shape (1, num_features)
+                            }
+
+        